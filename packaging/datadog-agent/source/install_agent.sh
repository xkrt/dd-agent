#!/bin/bash
# Datadog Agent install script.
set -e
logfile="ddagent-install.log"
gist_request=/tmp/agent-gist-request.tmp
gist_response=/tmp/agent-gist-response.tmp

# Set up a named pipe for logging
npipe=/tmp/$$.tmp
mknod $npipe p

# Log all output to a log for error checking
tee <$npipe $logfile &
exec 1>&-
exec 1>$npipe 2>&1
trap "rm -f $npipe" EXIT


function on_error() {
    printf "\033[31m
It looks like you hit an issue when trying to install the agent.

Please send an email to help@datadoghq.com with the contents of ddagent-install.log
and we'll do our very best to help you solve your problem\n\033[0m\n"
}
trap on_error ERR

if [ -n "$DD_API_KEY" ]; then
    apikey=$DD_API_KEY
fi

if [ ! $apikey ]; then
    printf "\033[31mAPI key not available in DD_API_KEY environment variable.\033[0m\n"
    exit 1;
fi

# OS/Distro Detection
if [ -f /etc/lsb-release ]; then
    . /etc/lsb-release
    OS=$DISTRIB_ID
elif [ -f /etc/debian_version ]; then
    OS=Debian
elif [ -f /etc/redhat-release ]; then
    # Just mark as RedHat and we'll use Python version detection
    # to know what to install
    OS=RedHat
else
    OS=$(uname -s)
fi

if [ $OS = "Darwin" ]; then
    printf "\033[31mThis script does not support installing on the Mac.

Please use the 1-step script available at https://app.datadoghq.com/account/settings#agent/mac.\033[0m\n"
    exit 1;
fi

# Python Detection
has_python=$(which python || echo "no")
if [ $has_python = "no" ]; then
    printf "\033[31mPython is required to install the Datadog Agent.\033[0m\n"
    exit 1;
fi

PY_VERSION=$(python -c 'import sys; print "%d.%d" % (sys.version_info[0], sys.version_info[1])')

if [ $PY_VERSION = "2.4" -o $PY_VERSION = "2.5" ]; then
    DDBASE=true
else
    DDBASE=false
fi

# Install the necessary package sources
if [ $OS = "RedHat" ]; then
<<<<<<< HEAD
    echo -e "\033[34m\n* Installing YUM sources for Datadog\n\033[0m"
    sudo sh -c "echo -e '[datadog]\nname = Datadog, Inc.\nbaseurl = http://yum.datadoghq.com/rpm/\nenabled=1\ngpgcheck=0\npriority=1' > /etc/yum.repos.d/datadog.repo"
=======
    printf "\033[34m\n* Installing YUM sources for Datadog\n\033[0m\n"
    sudo sh -c "printf '[datadog]\nname = Datadog, Inc.\nbaseurl = http://yum.datadoghq.com/rpm/\nenabled=1\ngpgcheck=0' > /etc/yum.repos.d/datadog.repo\n"
>>>>>>> ddb6f428

    printf "\033[34m* Installing the Datadog Agent package\n\033[0m\n"
    sudo yum makecache

    if $DDBASE; then
        sudo yum -y install datadog-agent-base
    else
        sudo yum -y install datadog-agent
    fi
elif [ $OS = "Debian" -o $OS = "Ubuntu" ]; then
    printf "\033[34m\n* Installing APT package sources for Datadog\n\033[0m\n"
    sudo sh -c "echo 'deb http://apt.datadoghq.com/ unstable main' > /etc/apt/sources.list.d/datadog-source.list"
    sudo apt-key adv --recv-keys --keyserver hkp://keyserver.ubuntu.com:80 C7A7DA52

    printf "\033[34m\n* Installing the Datadog Agent package\n\033[0m\n"
    sudo apt-get update
    if $DDBASE; then
        sudo apt-get install -y --force-yes datadog-agent-base
    else
        sudo apt-get install -y --force-yes datadog-agent
    fi
else
    printf "\033[31mYour OS or distribution are not supported by this install script.
Please follow the instructions on the agent setup pa.ge:

    https://app.datadoghq.com/account/settings#agent\033[0m\n"
    exit;
fi

printf "\033[34m\n* Adding your API key to the agent configuration: /etc/dd-agent/datadog.conf\n\033[0m\n"

if $DDBASE; then
    sudo sh -c "sed 's/api_key:.*/api_key: $apikey/' /etc/dd-agent/datadog.conf.example | sed 's/# dogstatsd_target :.*/dogstatsd_target: https:\/\/app.datadoghq.com/' > /etc/dd-agent/datadog.conf"
else
    sudo sh -c "sed 's/api_key:.*/api_key: $apikey/' /etc/dd-agent/datadog.conf.example > /etc/dd-agent/datadog.conf"
fi

printf "\033[34m* Starting the agent...\n\033[0m\n"
sudo /etc/init.d/datadog-agent restart

# Datadog "base" installs don't have a forwarder, so we can't use the same
# check for the initial payload being sent.
if $DDBASE; then
printf "\033[32m
Your agent has started up for the first time and is submitting metrics to
Datadog. You should see your agent show up in Datadog within a few seconds at:

    https://app.datadoghq.com/account/settings#agent\033[0m

If you ever want to stop the agent, run:

    sudo /etc/init.d/datadog-agent stop

And to run it again run:

    sudo /etc/init.d/datadog-agent start
"
exit;
fi

# Wait for metrics to be submitted by the forwarder
printf "\033[32m
Your agent has started up for the first time. We're currently
verifying that data is being submitted. You should see your agent show
up in Datadog within a few seconds at:

    https://app.datadoghq.com/account/settings#agent\033[0m

Waiting for metrics..."

c=0
while [ "$c" -lt "30" ]; do
    sleep 1
    echo -n "."
    c=$(($c+1))
done

curl -f http://127.0.0.1:17123/status?threshold=0 > /dev/null 2>&1
success=$?
while [ "$success" -gt "0" ]; do
    sleep 1
    echo -n "."
    curl -f http://127.0.0.1:17123/status?threshold=0 > /dev/null 2>&1
    success=$?
done

# Metrics are submitted, echo some instructions and exit
printf "\033[32m

Your agent is running and functioning properly. It will continue to run in the
background and submit metrics to Datadog.

If you ever want to stop the agent, run:

    sudo /etc/init.d/datadog-agent stop

And to run it again run:

    sudo /etc/init.d/datadog-agent start

\033[0m\n"<|MERGE_RESOLUTION|>--- conflicted
+++ resolved
@@ -72,13 +72,8 @@
 
 # Install the necessary package sources
 if [ $OS = "RedHat" ]; then
-<<<<<<< HEAD
     echo -e "\033[34m\n* Installing YUM sources for Datadog\n\033[0m"
     sudo sh -c "echo -e '[datadog]\nname = Datadog, Inc.\nbaseurl = http://yum.datadoghq.com/rpm/\nenabled=1\ngpgcheck=0\npriority=1' > /etc/yum.repos.d/datadog.repo"
-=======
-    printf "\033[34m\n* Installing YUM sources for Datadog\n\033[0m\n"
-    sudo sh -c "printf '[datadog]\nname = Datadog, Inc.\nbaseurl = http://yum.datadoghq.com/rpm/\nenabled=1\ngpgcheck=0' > /etc/yum.repos.d/datadog.repo\n"
->>>>>>> ddb6f428
 
     printf "\033[34m* Installing the Datadog Agent package\n\033[0m\n"
     sudo yum makecache
@@ -179,4 +174,4 @@
 
     sudo /etc/init.d/datadog-agent start
 
-\033[0m\n"+\033[0m"