--- conflicted
+++ resolved
@@ -344,23 +344,14 @@
                     for i in range(1, len(cols)):
                         io[cols[0]][self.xlate(headers[i], "freebsd")] = cols[i]
             elif sys.platform == 'darwin':
-<<<<<<< HEAD
-                iostat = subprocess.Popen(['iostat', '-d', '-c', '2', '-w', '1'], 
-                                          stdout=subprocess.PIPE,
-=======
                 iostat = sp.Popen(['iostat', '-d', '-c', '2', '-w', '1'], 
                                           stdout=sp.PIPE,
->>>>>>> 4715cbdc
                                           close_fds=True).communicate()[0]
                 #          disk0           disk1          <-- number of disks
                 #    KB/t tps  MB/s     KB/t tps  MB/s  
                 #   21.11  23  0.47    20.01   0  0.00  
                 #    6.67   3  0.02     0.00   0  0.00    <-- line of interest
-<<<<<<< HEAD
-                return self._parse_darwin(iostat)
-=======
                 io = self._parse_darwin(iostat)
->>>>>>> 4715cbdc
             else:
                 return False
 
