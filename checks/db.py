import httplib
import re
import traceback
import urllib2
from util import json, headers

class CouchDb(object):
    """Extracts stats from CouchDB via its REST API"""
    def _get_stats(self, logger, agentConfig, url):
        "Hit a given URL and return the parsed json"
        try:
            logger.debug('getCouchDBStatus: attempting urlopen %s' % url)
            req = urllib2.Request(url, None, headers(agentConfig))

            # Do the request, log any errors
            request = urllib2.urlopen(req)
            response = request.read()

            logger.debug('getCouchDBStatus: json read')
            return json.loads(response)

        except:
            logger.exception('Unable to get CouchDB statistics')
            return None

    def check(self, logger, agentConfig):
        logger.debug('getCouchDBStatus: start')

        if ('CouchDBServer' not in agentConfig or agentConfig['CouchDBServer'] == ''):
            logger.debug('getCouchDBStatus: config not set')
            return False

        logger.debug('getCouchDBStatus: config set to %s' % agentConfig['CouchDBServer'])

        # The dictionary to be returned.
        couchdb = {'stats': None, 'databases': {}}

        # First, get overall statistics.
        endpoint = '/_stats/'

        url = '%s%s' % (agentConfig['CouchDBServer'], endpoint)
        overall_stats = self._get_stats(logger, agentConfig, url)

        # No overall stats? bail out now
        if overall_stats is None:
            return False
        else:
            couchdb['stats'] = overall_stats

        # Next, get all database names.
        endpoint = '/_all_dbs/'

        url = '%s%s' % (agentConfig['CouchDBServer'], endpoint)
        databases = self._get_stats(logger, agentConfig, url)

        if databases is not None:
            for dbName in databases:
                endpoint = '/%s/' % dbName

                url = '%s%s' % (agentConfig['CouchDBServer'], endpoint)
                db_stats = self._get_stats(logger, agentConfig, url)
                if db_stats is not None:
                    couchdb['databases'][dbName] = db_stats

        return couchdb

class MongoDb(object):
    def __init__(self):
        self.mongoDBStore = None
    
    def check(self, logger, agentConfig):
        logger.debug('getMongoDBStatus: start')

        if 'MongoDBServer' not in agentConfig or agentConfig['MongoDBServer'] == '':
            logger.debug('getMongoDBStatus: config not set')
            return False

        logger.debug('getMongoDBStatus: config set')

        try:
            import pymongo
            from pymongo import Connection
        except ImportError:
            logger.error('Unable to import pymongo library')
            return False

        # The dictionary to be returned.
        mongodb = {}

        try:
            conn = Connection(agentConfig['MongoDBServer'])
        except:
            logger.exception('Unable to connect to MongoDB server')
            return False

        # Older versions of pymongo did not support the command()
        # method below.
        try:
            dbName = 'local'
            db = conn[dbName]
            status = db.command('serverStatus') # Shorthand for {'serverStatus': 1}
            # If these keys exist, remove them for now as they cannot be serialized
            try:
                status['backgroundFlushing'].pop('last_finished')
            except KeyError:
                pass
            try:
                status.pop('localTime')
            except KeyError:
                pass

            if self.mongoDBStore == None:
                logger.debug('getMongoDBStatus: no cached data, so storing for first time')
                self._clearMongoDBStatus(status)
            else:
                logger.debug('getMongoDBStatus: cached data exists, so calculating per sec metrics')
                accessesPS = float(status['indexCounters']['btree']['accesses'] - self.mongoDBStore['indexCounters']['btree']['accesses']) / 60
                
                if accessesPS >= 0:
                    status['indexCounters']['btree']['accessesPS'] = accessesPS
                    status['indexCounters']['btree']['hitsPS'] = float(status['indexCounters']['btree']['hits'] - self.mongoDBStore['indexCounters']['btree']['hits']) / 60
                    status['indexCounters']['btree']['missesPS'] = float(status['indexCounters']['btree']['misses'] - self.mongoDBStore['indexCounters']['btree']['misses']) / 60
                    status['indexCounters']['btree']['missRatioPS'] = float(status['indexCounters']['btree']['missRatio'] - self.mongoDBStore['indexCounters']['btree']['missRatio']) / 60
                    status['opcounters']['insertPS'] = float(status['opcounters']['insert'] - self.mongoDBStore['opcounters']['insert']) / 60
                    status['opcounters']['queryPS'] = float(status['opcounters']['query'] - self.mongoDBStore['opcounters']['query']) / 60
                    status['opcounters']['updatePS'] = float(status['opcounters']['update'] - self.mongoDBStore['opcounters']['update']) / 60
                    status['opcounters']['deletePS'] = float(status['opcounters']['delete'] - self.mongoDBStore['opcounters']['delete']) / 60
                    status['opcounters']['getmorePS'] = float(status['opcounters']['getmore'] - self.mongoDBStore['opcounters']['getmore']) / 60
                    status['opcounters']['commandPS'] = float(status['opcounters']['command'] - self.mongoDBStore['opcounters']['command']) / 60
                    status['asserts']['regularPS'] = float(status['asserts']['regular'] - self.mongoDBStore['asserts']['regular']) / 60
                    status['asserts']['warningPS'] = float(status['asserts']['warning'] - self.mongoDBStore['asserts']['warning']) / 60
                    status['asserts']['msgPS'] = float(status['asserts']['msg'] - self.mongoDBStore['asserts']['msg']) / 60
                    status['asserts']['userPS'] = float(status['asserts']['user'] - self.mongoDBStore['asserts']['user']) / 60
                    status['asserts']['rolloversPS'] = float(status['asserts']['rollovers'] - self.mongoDBStore['asserts']['rollovers']) / 60
                else:
                    logger.debug('getMongoDBStatus: negative value calculated, mongod likely restarted, so clearing cache')
                    self._clearMongoDBStatus(status)

            self.mongoDBStore = status
            mongodb = status
        except:
            logger.exception('Unable to get MongoDB status')
            return False

        return mongodb


    def _clearMongoDBStatus(self, status):
        status['indexCounters']['btree']['accessesPS'] = 0
        status['indexCounters']['btree']['hitsPS'] = 0
        status['indexCounters']['btree']['missesPS'] = 0
        status['indexCounters']['btree']['missRatioPS'] = 0
        status['opcounters']['insertPS'] = 0
        status['opcounters']['queryPS'] = 0
        status['opcounters']['updatePS'] = 0
        status['opcounters']['deletePS'] = 0
        status['opcounters']['getmorePS'] = 0
        status['opcounters']['commandPS'] = 0
        status['asserts']['regularPS'] = 0
        status['asserts']['warningPS'] = 0
        status['asserts']['msgPS'] = 0
        status['asserts']['userPS'] = 0
        status['asserts']['rolloversPS'] = 0


class MySql(object):
    def __init__(self):
        self.mysqlVersion = None
        self.mysqlConnectionsStore = None
        self.mysqlSlowQueriesStore = None
    
    def check(self, logger, agentConfig):
        logger.debug('getMySQLStatus: start')
        
        if 'MySQLServer' in agentConfig and 'MySQLUser' in agentConfig and agentConfig['MySQLServer'] != '' and agentConfig['MySQLUser'] != '':
        
            logger.debug('getMySQLStatus: config')
            
            # Try import MySQLdb - http://sourceforge.net/projects/mysql-python/files/
            try:
                import MySQLdb
            
            except ImportError, e:
                logger.debug('getMySQLStatus: unable to import MySQLdb')
                return False
                
            # Connect
            try:
                db = MySQLdb.connect(agentConfig['MySQLServer'], agentConfig['MySQLUser'], agentConfig['MySQLPass'])
                
            except MySQLdb.OperationalError, message:
                
                logger.debug('getMySQLStatus: MySQL connection error: ' + str(message))
                return False
            
            logger.debug('getMySQLStatus: connected')
            
            # Get MySQL version
            if self.mysqlVersion == None:
            
                logger.debug('getMySQLStatus: mysqlVersion unset storing for first time')
                
                try:
                    cursor = db.cursor()
                    cursor.execute('SELECT VERSION()')
                    result = cursor.fetchone()
                    
                except MySQLdb.OperationalError, message:
                
                    logger.debug('getMySQLStatus: MySQL query error when getting version: ' + str(message))
            
                version = result[0].split('-') # Case 31237. Might include a description e.g. 4.1.26-log. See http://dev.mysql.com/doc/refman/4.1/en/information-functions.html#function_version
                version = version[0].split('.')
                self.mysqlVersion = version
            
            logger.debug('getMySQLStatus: getting Connections')
            
            # Connections
            try:
                cursor = db.cursor()
                cursor.execute('SHOW STATUS LIKE "Connections"')
                result = cursor.fetchone()
                
            except MySQLdb.OperationalError, message:
                logger.debug('getMySQLStatus: MySQL query error when getting Connections: ' + str(message))
        
            if self.mysqlConnectionsStore is None:
                logger.debug('getMySQLStatus: mysqlConnectionsStore unset storing for first time')
                self.mysqlConnectionsStore = result[1]
                connections = 0
                
            else:
                logger.debug('getMySQLStatus: mysqlConnectionsStore set so calculating')
                logger.debug('getMySQLStatus: self.mysqlConnectionsStore = ' + str(self.mysqlConnectionsStore))
                logger.debug('getMySQLStatus: result = ' + str(result[1]))
                connections = float(float(result[1]) - float(self.mysqlConnectionsStore)) / 60
                self.mysqlConnectionsStore = result[1]
                
            logger.debug('getMySQLStatus: connections = ' + str(connections))
            logger.debug('getMySQLStatus: getting Created_tmp_disk_tables')
                
            # Created_tmp_disk_tables
            
            # Determine query depending on version. For 5.02 and above we need the GLOBAL keyword (case 31015)
            if int(self.mysqlVersion[0]) >= 5 and int(self.mysqlVersion[2]) >= 2:
                query = 'SHOW GLOBAL STATUS LIKE "Created_tmp_disk_tables"'
                
            else:
                query = 'SHOW STATUS LIKE "Created_tmp_disk_tables"'
            
            try:
                cursor = db.cursor()
                cursor.execute(query)
                result = cursor.fetchone()
                
            except MySQLdb.OperationalError, message:
                logger.debug('getMySQLStatus: MySQL query error when getting Created_tmp_disk_tables: ' + str(message))
        
            createdTmpDiskTables = float(result[1])
            logger.debug('getMySQLStatus: createdTmpDiskTables = ' + str(createdTmpDiskTables))
            logger.debug('getMySQLStatus: getting Max_used_connections')
                
            # Max_used_connections
            try:
                cursor = db.cursor()
                cursor.execute('SHOW STATUS LIKE "Max_used_connections"')
                result = cursor.fetchone()
                
            except MySQLdb.OperationalError, message:
                logger.debug('getMySQLStatus: MySQL query error when getting Max_used_connections: ' + str(message))
                
            maxUsedConnections = result[1]
            
            logger.debug('getMySQLStatus: maxUsedConnections = ' + str(createdTmpDiskTables))
            logger.debug('getMySQLStatus: getting Open_files')
            
            # Open_files
            try:
                cursor = db.cursor()
                cursor.execute('SHOW STATUS LIKE "Open_files"')
                result = cursor.fetchone()
                
            except MySQLdb.OperationalError, message:
                logger.debug('getMySQLStatus: MySQL query error when getting Open_files: ' + str(message))
                
            openFiles = result[1]
            
            logger.debug('getMySQLStatus: openFiles = ' + str(openFiles))
            logger.debug('getMySQLStatus: getting Slow_queries')
            
            # Slow_queries
            
            # Determine query depending on version. For 5.02 and above we need the GLOBAL keyword (case 31015)
            if int(self.mysqlVersion[0]) >= 5 and int(self.mysqlVersion[2]) >= 2:
                query = 'SHOW GLOBAL STATUS LIKE "Slow_queries"'
                
            else:
                query = 'SHOW STATUS LIKE "Slow_queries"'
                
            try:
                cursor = db.cursor()
                cursor.execute(query)
                result = cursor.fetchone()
                
            except MySQLdb.OperationalError, message:
            
                logger.debug('getMySQLStatus: MySQL query error when getting Slow_queries: ' + str(message))
        
            if self.mysqlSlowQueriesStore == None:
                logger.debug('getMySQLStatus: mysqlSlowQueriesStore unset so storing for first time')
                self.mysqlSlowQueriesStore = result[1]
                slowQueries = 0
                
            else:
        
                logger.debug('getMySQLStatus: mysqlSlowQueriesStore set so calculating')
                logger.debug('getMySQLStatus: self.mysqlSlowQueriesStore = ' + str(self.mysqlSlowQueriesStore))
                logger.debug('getMySQLStatus: result = ' + str(result[1]))
                slowQueries = float(float(result[1]) - float(self.mysqlSlowQueriesStore)) / 60
                self.mysqlSlowQueriesStore = result[1]
                
            logger.debug('getMySQLStatus: slowQueries = ' + str(slowQueries))
            logger.debug('getMySQLStatus: getting Table_locks_waited')
                
            # Table_locks_waited
            try:
                cursor = db.cursor()
                cursor.execute('SHOW STATUS LIKE "Table_locks_waited"')
                result = cursor.fetchone()
                
            except MySQLdb.OperationalError, message:
                logger.debug('getMySQLStatus: MySQL query error when getting Table_locks_waited: ' + str(message))
        
            tableLocksWaited = float(result[1])
                
            logger.debug('getMySQLStatus: tableLocksWaited = ' + str(tableLocksWaited))
            logger.debug('getMySQLStatus: getting Threads_connected')
                
            # Threads_connected
            try:
                cursor = db.cursor()
                cursor.execute('SHOW STATUS LIKE "Threads_connected"')
                result = cursor.fetchone()
                
            except MySQLdb.OperationalError, message:
                logger.debug('getMySQLStatus: MySQL query error when getting Threads_connected: ' + str(message))
                
            threadsConnected = result[1]
            
            logger.debug('getMySQLStatus: threadsConnected = ' + str(threadsConnected))
            logger.debug('getMySQLStatus: getting Seconds_Behind_Master')
            
            # Seconds_Behind_Master
            try:
                cursor = db.cursor(MySQLdb.cursors.DictCursor)
                cursor.execute('SHOW SLAVE STATUS')
                result = cursor.fetchone()
                
            except MySQLdb.OperationalError, message:
                logger.debug('getMySQLStatus: MySQL query error when getting SHOW SLAVE STATUS: ' + str(message))
                result = None
            
            if result != None:
                try:
                    secondsBehindMaster = result['Seconds_Behind_Master']
                    logger.debug('getMySQLStatus: secondsBehindMaster = ' + str(secondsBehindMaster))
                    
                except IndexError, e:                   
                    secondsBehindMaster = None
                    logger.debug('getMySQLStatus: secondsBehindMaster empty')
            
            else:
                secondsBehindMaster = None
                logger.debug('getMySQLStatus: secondsBehindMaster empty')
            
            return {'connections' : connections, 'createdTmpDiskTables' : createdTmpDiskTables, 'maxUsedConnections' : maxUsedConnections, 'openFiles' : openFiles, 'slowQueries' : slowQueries, 'tableLocksWaited' : tableLocksWaited, 'threadsConnected' : threadsConnected, 'secondsBehindMaster' : secondsBehindMaster}

        else:           
            logger.debug('getMySQLStatus: config not set')
<<<<<<< HEAD
            return False
=======
            return False    
            
        
class Redis(object):
    db_key_pattern = re.compile(r'^db\d+')
    subkeys = ['keys', 'expires']
    
    def __init__(self):
        try:
            import redis
        except ImportError, e:
            logger.debug('Unable to import redis')
            self.client = None
        else:
            self.client = redis.Redis()
        
        self.prev_total_commands = None
        
    def check(self, logger, agentConfig):
        if self.client:
            info = self.client.info()
            output = {
                'redis.net.clients':  info['connected_clients'],
                'redis.net.slaves':   info['connected_slaves'],
                'redis.net.blocked':  info['blocked_clients'],
                'redis.mem.used':     info['used_memory'],
            }
            
            # Subtract 1 to correct for the agent's INFO command to 
            totall_commands = info['total_commands_processed'] - 1 
            
            if self.prev_total_commands is not None:
                output['redis.net.commands'] = info['total_commands_processed'] - self.prev_total_commands
            
            self.prev_total_commands = info['total_commands_processed']
            
            for key in info.keys():
                if self.db_key_pattern.match(key):
                    for subkey in self.subkeys:
                        output['.'.join(['redis', key, subkey])] = info[key].get(subkey, 0)
                
            
            return output
        else:
            return False

        
>>>>>>> 3885e06d
<|MERGE_RESOLUTION|>--- conflicted
+++ resolved
@@ -377,9 +377,6 @@
 
         else:           
             logger.debug('getMySQLStatus: config not set')
-<<<<<<< HEAD
-            return False
-=======
             return False    
             
         
@@ -424,7 +421,4 @@
             
             return output
         else:
-            return False
-
-        
->>>>>>> 3885e06d
+            return False