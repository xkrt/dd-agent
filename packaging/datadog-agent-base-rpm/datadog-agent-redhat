#!/bin/sh
###############################################################################
# datadog-agent
#
# Inspired by Boxed Ice <hello@boxedice.com>
# Forked by Datadog, Inc. <package@datadoghq.com>
#
# Licensed under Simplified BSD License (see LICENSE)
#
###############################################################################
#
# chkconfig: 345 85 15
# description: Datadog Monitoring Agent

### BEGIN INIT INFO
# Provides: datadog-agent
# Short-Description: Start and start datadog-agent
# Description: datadog-agent is the monitoring agent component for Datadog
# Required-Start:
# Required-Stop:
# Default-Start: 2 3 4 5
# Default-Stop: 0 1 6
### END INIT INFO

AGENTPATH="/usr/share/datadog/agent/agent.py"
AGENTCONF="/etc/dd-agent/datadog.conf"
DOGSTATSDPATH="/usr/share/datadog/agent/dogstatsd.py"
BERNARDPATH="/usr/share/datadog/agent/bernard.py"
AGENTUSER="dd-agent"
PIDPATH="/var/run/dd-agent/"
USE_SUPERVISOR="/usr/bin/dd-forwarder"
SUPERVISOR_CONF="/etc/dd-agent/supervisor.conf"
COLLECTOR_PYTHON_PATH="/usr/share/datadog/agent/checks/libs:$PYTHONPATH"

if [ -x "/usr/bin/python2.6" ]; then
    PYTHON="/usr/bin/python2.6"
else
    PYTHON="/usr/bin/python"
fi

# Source function library.
. /etc/rc.d/init.d/functions

PROG="datadog-agent"
PIDFILE=$PIDPATH/$PROG.pid
SUPERVISOR_PIDFILE=/var/run/datadog-supervisord.pid
LOCKFILE=/var/lock/subsys/$PROG

check_status() {
    # run checks to determine if the service is running or use generic status
    if [ -f $USE_SUPERVISOR ]; then

        # if the sock exists, we can use supervisorctl
        if [ -e /var/tmp/datadog-supervisor.sock ]; then

            s=`supervisorctl -c $SUPERVISOR_CONF status`

            # number of RUNNING supervisord programs (ignoring pup)
            p=`echo "$s" | grep -v pup | grep -v bernard | grep -c RUNNING`

            # number of expected running supervisord programs (ignoring pup and bernard)
            c=`grep -v pup $SUPERVISOR_CONF | grep -v bernard | grep -c '\[program:'`
            if [ "$p" -ne "$c" ]; then
                echo "$s"
                echo -n "Datadog Agent (supervisor) is NOT running all child processes"; failure; echo
                return 1
            else
                echo -n "Datadog Agent (supervisor) is running all child processes"; success; echo
                return 0
            fi
        else

            # if no sock, use the rc status function
            status -p $SUPERVISOR_PIDFILE $PROG
            RETVAL=$?
            if [ $RETVAL -eq 0 ]; then
                echo -n "Datadog Agent (supervisor) is running."; success; echo
            else
                echo -n "Datadog Agent (supervisor) is NOT running."; failure; echo
            fi
            return $RETVAL
        fi
    fi

    if [ -f "$LOCKFILE" ]; then
        echo -n 'Datadog Agent is running'; success; echo
        return 0
    else
        echo -n 'Datadog Agent is NOT running'; failure; echo
        return 1
    fi
}

grab_status() {
    GRABSTATUS=`check_status &>/dev/null`
}

start() {
    if [ ! -f $AGENTCONF ]; then
        echo "$AGENTCONF not found. Exiting."
        exit 3
    fi

    su $AGENTUSER -c "$AGENTPATH configcheck" > /dev/null
    if [ $? -ne 0 ]; then
        echo -n "Invalid check configuration. Please run sudo /etc/init.d/datadog-agent configtest for more details."
        echo -n "Resuming starting process."
    fi

    if [ -f $USE_SUPERVISOR ]; then
        # no need to test for status before daemon,
        # the daemon function does the right thing
        echo -n "Starting Datadog Agent (using supervisord):"
        daemon --pidfile=$SUPERVISOR_PIDFILE supervisord -c $SUPERVISOR_CONF > /dev/null
        # check if the agent is running once per second for 10 seconds
        retries=10
        while [ $retries -gt 1 ]; do
            if grab_status; then
                touch $LOCKFILE
                success; echo
                return 0
            else
                retries=$(($retries - 1))
                sleep 1
            fi
        done
        # after 10 tries the agent didn't start. Report the error and stop
        echo; check_status # check status will show us the error and take care of calling `failure`
        stop
        return 1
    else
        grab_status
        if [ "$?" -eq "0" ]; then
            echo -n 'Datadog Agent is already running'; warning; echo
            return
        fi
        echo -n 'Starting Datadog Agent: '
        install -d -o $AGENTUSER $PIDPATH
        daemon --user $AGENTUSER "env LANG=POSIX env PYTHONPATH=$COLLECTOR_PYTHON_PATH $PYTHON $AGENTPATH start init --clean > /dev/null 2>&1"
        RETURNVALUE=$?
        daemon --user $AGENTUSER "env LANG=POSIX $PYTHON $DOGSTATSDPATH start > /dev/null 2>&1"
        RETURNVALUE=$(($RETURNVALUE || $?))
        daemon --user $AGENTUSER "env LANG=POSIX $PYTHON $BERNARDPATH start > /dev/null 2>&1"
        RETURNVALUE=$(($RETURNVALUE || $?))
        echo
        [ $RETURNVALUE -eq 0 ] && touch $LOCKFILE
        return $RETURNVALUE
    fi
}

stop() {
    if [ -f $USE_SUPERVISOR ]; then
        # no need to test for status before killproc,
        # it does the right thing. and testing supervisorctl status
        # before killproc can lead to states where you cannot stop!
        echo -n 'Stopping Datadog Agent (using killproc on supervisord): '
        killproc -p $SUPERVISOR_PIDFILE
        rm -f $LOCKFILE
        echo
    else
        echo -n 'Stopping Datadog Agent: '
        daemon --user $AGENTUSER "env LANG=POSIX $PYTHON $AGENTPATH stop > /dev/null 2>&1"
        daemon --user $AGENTUSER "env LANG=POSIX $PYTHON $DOGSTATSDPATH stop > /dev/null 2>&1"
        daemon --user $AGENTUSER "env LANG=POSIX $PYTHON $BERNARDPATH stop > /dev/null 2>&1"
        rm -f $LOCKFILE
        rm -f $PIDFILE
        sleep 5
    fi
    return 0
}

restart() {
    stop
    start
}

info() {
    shift # Shift 'info' out of the args so we can pass any
          # additional options to the real command
          # (right now only dd-agent supports additional flags)
    FORWARDER_RETURN=0
    su $AGENTUSER -c "$AGENTPATH info $@"
    COLLECTOR_RETURN=$?
    su $AGENTUSER -c "$DOGSTATSDPATH info"
<<<<<<< HEAD
    RETURN_VALUE=$(($RETURN_VALUE || $?))
    # Show bernard info but don't fail if it's not running
    su $AGENTUSER -c "$BERNARDPATH info"
=======
    DOGSTATSD_RETURN=$?
>>>>>>> 1242501f
    if [ -f $USE_SUPERVISOR ]; then
        su $AGENTUSER -c "$USE_SUPERVISOR info"
        FORWARDER_RETURN=$?
    fi
    exit $(($FORWARDER_RETURN+$COLLECTOR_RETURN+DOGSTATSD_RETURN))
}

configcheck() {
    su $AGENTUSER -c "$AGENTPATH configcheck"
    exit $?
}


case "$1" in
    start)
        start
        ;;
    stop)
        stop
        ;;
    restart)
        restart
        ;;
    status)
        check_status
        ;;
    info)
        info "$@"
        ;;
    configcheck)
        configcheck
        ;;

    configtest)
        configcheck
        ;;

    jmx)
        shift
        su $AGENTUSER -c "$AGENTPATH jmx $@"
        exit $?
        ;;
    *)
        echo "Usage: $0 {start|stop|restart|info|status|configcheck|configtest|jmx}"
        exit 2
esac
exit $?<|MERGE_RESOLUTION|>--- conflicted
+++ resolved
@@ -182,13 +182,9 @@
     su $AGENTUSER -c "$AGENTPATH info $@"
     COLLECTOR_RETURN=$?
     su $AGENTUSER -c "$DOGSTATSDPATH info"
-<<<<<<< HEAD
-    RETURN_VALUE=$(($RETURN_VALUE || $?))
+    DOGSTATSD_RETURN=$?
     # Show bernard info but don't fail if it's not running
     su $AGENTUSER -c "$BERNARDPATH info"
-=======
-    DOGSTATSD_RETURN=$?
->>>>>>> 1242501f
     if [ -f $USE_SUPERVISOR ]; then
         su $AGENTUSER -c "$USE_SUPERVISOR info"
         FORWARDER_RETURN=$?
