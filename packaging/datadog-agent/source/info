<<<<<<< HEAD
#!/usr/bin/env bash
# Relative cd to where this script resides
# http://stackoverflow.com/questions/59895/can-a-bash-script-tell-what-directory-its-stored-in
THIS_DIR="$( cd "$( dirname "${BASH_SOURCE[0]}" )" && pwd )"
pushd $THIS_DIR/..
bin/agent info $@
popd
=======
#!/usr/bin/env sh
BASEDIR=$(dirname $0)
/usr/bin/env sh "$BASEDIR/agent" info
>>>>>>> 6d220ae9
<|MERGE_RESOLUTION|>--- conflicted
+++ resolved
@@ -1,13 +1,3 @@
-<<<<<<< HEAD
-#!/usr/bin/env bash
-# Relative cd to where this script resides
-# http://stackoverflow.com/questions/59895/can-a-bash-script-tell-what-directory-its-stored-in
-THIS_DIR="$( cd "$( dirname "${BASH_SOURCE[0]}" )" && pwd )"
-pushd $THIS_DIR/..
-bin/agent info $@
-popd
-=======
 #!/usr/bin/env sh
 BASEDIR=$(dirname $0)
-/usr/bin/env sh "$BASEDIR/agent" info
->>>>>>> 6d220ae9
+/usr/bin/env sh "$BASEDIR/agent" info $@
