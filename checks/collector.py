--- conflicted
+++ resolved
@@ -308,10 +308,6 @@
                             (
                                 check.name, check.source_type_name,
                                 instance_status.instance_id,
-<<<<<<< HEAD
-                                instance_status.status, instance_status.error
-                            )
-=======
                                 instance_status.status,
                                 instance_status.error or instance_status.warnings or ""
                             )
@@ -322,8 +318,8 @@
                             check.name, check.source_type_name,
                             "initialization",
                             check.status, repr(check.init_failed_error)
->>>>>>> 3fece5a3
                         )
+                    )
             payload['agent_checks'] = agent_checks
         collect_duration = timer.step()
 
