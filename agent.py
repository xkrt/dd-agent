#!/usr/bin/python
'''
    Datadog
    www.datadoghq.com
    ----
    Make sense of your IT Data

    Licensed under Simplified BSD License (see LICENSE)
    (C) Boxed Ice 2010 all rights reserved
    (C) Datadog, Inc. 2010 all rights reserved
'''

# Core modules
import logging
import os
import os.path
import re
import sched
import sys
import time

# Check we're not using an old version of Python. We need 2.4 above because some modules (like subprocess)
# were only introduced in 2.4.
if int(sys.version_info[1]) <= 3:
    sys.stderr.write("Datadog agent requires python 2.4 or later.\n")
    sys.exit(2)
    
# Custom modules
from checks import checks
from config import get_config, get_system_stats, get_parsed_args
from daemon import Daemon
from emitter import http_emitter

# Override the generic daemon class to run our checks
class agent(Daemon):    
    
    def run(self):  
        agentLogger = logging.getLogger('agent')
        
        agentLogger.debug('Collecting basic system stats')
        
        systemStats = get_system_stats()
        agentLogger.debug('System: ' + str(systemStats))
                        
        agentLogger.debug('Creating checks instance')
        
        agentConfig, rawConfig = get_config()
        emitter = http_emitter
        
        # Checks instance
        c = checks(agentConfig, rawConfig, emitter)
        
        # Schedule the checks
        agentLogger.debug('Scheduling checks every ' + str(agentConfig['checkFreq']) + ' seconds')
        s = sched.scheduler(time.time, time.sleep)
        c.doChecks(s, True, systemStats) # start immediately (case 28315)
        s.run()
        
# Control of daemon     
if __name__ == '__main__':  
    options, args = get_parsed_args()
    agentConfig, rawConfig = get_config()
    
    # Logging
    if agentConfig['debugMode']:
        logFile = os.path.join(agentConfig['tmpDirectory'], 'dd-agent.log')
        logging.basicConfig(filename=logFile, filemode='w', level=logging.DEBUG, format='%(asctime)s - %(name)s - %(levelname)s - %(message)s')
    else:
        try:
            from logging.handlers import SysLogHandler
            rootLog = logging.getLogger()
            rootLog.setLevel(logging.INFO)
            if sys.platform == 'darwin':
                sys_log_addr = "/var/run/syslog"
            else:
                sys_log_addr = "/dev/log"
        
            handler = SysLogHandler(address=sys_log_addr,facility=SysLogHandler.LOG_DAEMON)
            formatter = logging.Formatter("dd-agent - %(name)s - %(levelname)s - %(message)s")
            handler.setFormatter(formatter)
            rootLog.addHandler(handler) 
        except Exception,e:
            sys.stdout.write("Error while setting up syslog logging (%s), no logging will be done" % str(e))
            logging.disable(logging.ERROR)

    mainLogger = logging.getLogger('main')      
    mainLogger.debug('Agent called')
    mainLogger.debug('Agent version: ' + agentConfig['version'])
<<<<<<< HEAD

    # FIXME
    # Ever heard of optparse?

    argLen = len(sys.argv)
    
    if argLen in (3, 4): # needs to accept case when --clean is passed
        if sys.argv[2] == 'init':
=======
    
    if len(args) > 0:
        command = args[0]

        if command == 'init': 
>>>>>>> 3885e06d
            # This path added for newer Linux packages which run under
            # a separate dd-agent user account.
            if os.path.exists('/var/run/dd-agent/'):
                pidFile = '/var/run/dd-agent/dd-agent.pid'
            else:
                pidFile = '/var/run/dd-agent.pid'
            
        else:
            pidFile = os.path.join(agentConfig['pidfileDirectory'], 'dd-agent.pid')

        if options.clean:
            mainLogger.debug('Agent called with --clean option, removing .pid')
            try:
                os.remove(pidFile)
            except OSError:
                # Did not find pid file
                pass
    
        # Daemon instance from agent class
        daemon = agent(pidFile)
    
        if 'start' == command:
            mainLogger.debug('Start daemon')
            daemon.start()
            
        elif 'stop' == command:
            mainLogger.debug('Stop daemon')
            daemon.stop()
            
        elif 'restart' == command:
            mainLogger.debug('Restart daemon')
            daemon.restart()
            
        elif 'foreground' == command:
            mainLogger.debug('Running in foreground')
            daemon.run()
            
        elif 'status' == command:
            mainLogger.debug('Checking agent status')
            
            try:
                pf = file(pidFile,'r')
                pid = int(pf.read().strip())
                pf.close()
            except IOError:
                pid = None
            except SystemExit:
                pid = None
                
            if pid:
                sys.stdout.write('dd-agent is running as pid %s.\n' % pid)
            else:
                sys.stdout.write('dd-agent is not running.\n')

        else:
            sys.stderr.write('Unknown command: %s.\n' % sys.argv[1])
            sys.exit(2)
            
        sys.exit(0)
        
    else:
        sys.stderr.write('Usage: %s start|stop|restart|foreground|status' % sys.argv[0])
        sys.exit(2)<|MERGE_RESOLUTION|>--- conflicted
+++ resolved
@@ -86,22 +86,16 @@
     mainLogger = logging.getLogger('main')      
     mainLogger.debug('Agent called')
     mainLogger.debug('Agent version: ' + agentConfig['version'])
-<<<<<<< HEAD
 
     # FIXME
     # Ever heard of optparse?
 
     argLen = len(sys.argv)
     
-    if argLen in (3, 4): # needs to accept case when --clean is passed
-        if sys.argv[2] == 'init':
-=======
-    
     if len(args) > 0:
         command = args[0]
 
         if command == 'init': 
->>>>>>> 3885e06d
             # This path added for newer Linux packages which run under
             # a separate dd-agent user account.
             if os.path.exists('/var/run/dd-agent/'):
