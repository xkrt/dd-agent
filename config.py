import ConfigParser
import os
import platform
import string
import subprocess
import sys
from optparse import OptionParser, Values
from cStringIO import StringIO

# CONSTANTS
DATADOG_CONF = "datadog.conf"
DEFAULT_CHECK_FREQUENCY = 15 # seconds

def get_parsed_args():
    parser = OptionParser()
    parser.add_option('-d', '--dd_url', action='store', default=None,
                        dest='dd_url')
    parser.add_option('-c', '--clean', action='store_true', default=False,
                        dest='clean')
    parser.add_option('-u', '--use-local-forwarder', action='store_true', 
                        default=False,dest='use_forwarder')
    try:
        options, args = parser.parse_args()
    except SystemExit:
        options, args = Values({'dd_url': None, 'clean': False, 'use_forwarder':False}), [] # Ignore parse errors
    return options, args

def get_version():
<<<<<<< HEAD
    return "2.2.18"
=======
    return "2.2.19"
>>>>>>> 9fb0790a

def skip_leading_wsp(f):
    "Works on a file, returns a file-like object"
    return StringIO("\n".join(map(string.strip, f.readlines())))

def get_config(parse_args = True, cfg_path=None):
    if parse_args:
        options, args = get_parsed_args()
    else:
        options = None
        args = None

    # General config
    agentConfig = {}
    agentConfig['debugMode'] = False
    # not really a frequency, but the time to sleep between checks
    agentConfig['checkFreq'] = DEFAULT_CHECK_FREQUENCY
    agentConfig['version'] = get_version()

    # Config handling
    try:
        # Find the right config file
        path = os.path.realpath(__file__)
        path = os.path.dirname(path)

        config_path = None
        if cfg_path is not None and os.path.exists(cfg_path):
            config_path = cfg_path
        elif os.path.exists(os.path.join('/etc/dd-agent', DATADOG_CONF)):
            config_path = os.path.join('/etc/dd-agent', DATADOG_CONF)
        elif os.path.exists(os.path.join(path, DATADOG_CONF)):
            config_path = os.path.join(path, DATADOG_CONF)
        else:
            sys.stderr.write("Please supply a configuration file at /etc/dd-agent/%s or in the directory where the agent is currently deployed.\n" % DATADOG_CONF)
            sys.exit(3)

        config = ConfigParser.ConfigParser()
        config.readfp(skip_leading_wsp(open(config_path)))

        #
        # Core config
        #

        # Where to send the data
        if options is not None and options.use_forwarder:
            listen_port = 17123
            if config.has_option('Main','listen_port'):
                listen_port = config.get('Main','listen_port')
            agentConfig['ddUrl'] = "http://localhost:" + str(listen_port)
        elif options is not None and options.dd_url:
            agentConfig['ddUrl'] = options.dd_url
        else:
            agentConfig['ddUrl'] = config.get('Main', 'dd_url')
        if agentConfig['ddUrl'].endswith('/'):
            agentConfig['ddUrl'] = agentConfig['ddUrl'][:-1]

        # Which API key to use
        agentConfig['apiKey'] = config.get('Main', 'api_key')
        
        # Debug mode
        agentConfig['debugMode'] = config.get('Main', 'debug_mode').lower() in ("yes", "true")

        if config.has_option('Main', 'use_ec2_instance_id'):    
            use_ec2_instance_id = config.get('Main', 'use_ec2_instance_id')
            # translate yes into True, the rest into False
            agentConfig['useEC2InstanceId'] = (use_ec2_instance_id.lower() == 'yes')
        else:
            agentConfig['useEC2InstanceId'] = False

        if config.has_option('Main', 'check_freq'):
            try:
                agentConfig['checkFreq'] = int(config.get('Main', 'check_freq'))
            except:
                agentConfig['checkFreq'] = DEFAULT_CHECK_FREQUENCY

        if config.has_option('Main','hostname'):
            agentConfig['hostname'] = config.get('Main','hostname')
        else:
            agentConfig['hostname'] = None

        if config.has_option('Main','tags'):
            agentConfig['tags'] = config.get('Main','tags')
        else:
            agentConfig['tags'] = None

        # Disable Watchdog (optionally)
        agentConfig['watchdog'] = True
        if config.has_option('Main', 'watchdog'):
            if config.get('Main', 'watchdog').lower() in ('no', 'false'):
                agentConfig['watchdog'] = False

        # port we listen on (overriden via command line)
        if config.has_option('Main','port'):
            agentConfig['listen_port'] = int(config.get('Main','port'))
        else:
            agentConfig['listen_port'] = None

        # Optional graphite listener
        if config.has_option('Main','graphite_listen_port'):
            agentConfig['graphite_listen_port'] = int(config.get('Main','graphite_listen_port'))
        else:
            agentConfig['graphite_listen_port'] = None


        # Optional config
        # FIXME not the prettiest code ever...
        if config.has_option('Main', 'use_mount'):
            agentConfig['use_mount'] = config.get('Main', 'use_mount').lower() in ("yes", "true", "1")
            
        if config.has_option('Main', 'apache_status_url'):
            agentConfig['apacheStatusUrl'] = config.get('Main', 'apache_status_url')

        if config.has_option('Main', 'mysql_server'):
            agentConfig['MySQLServer'] = config.get('Main', 'mysql_server')

        if config.has_option('Main', 'mysql_user'):
            agentConfig['MySQLUser'] = config.get('Main', 'mysql_user')

        if config.has_option('Main', 'mysql_pass'):
            agentConfig['MySQLPass'] = config.get('Main', 'mysql_pass')

        if config.has_option('Main', 'postgresql_server'):
            agentConfig['PostgreSqlServer'] = config.get('Main','postgresql_server')

        if config.has_option('Main', 'postgresql_port'):
            agentConfig['PostgreSqlPort'] = config.get('Main','postgresql_port')

        if config.has_option('Main', 'postgresql_user'):
            agentConfig['PostgreSqlUser'] = config.get('Main','postgresql_user')

        if config.has_option('Main', 'postgresql_pass'):
            agentConfig['PostgreSqlPass'] = config.get('Main','postgresql_pass')

        if config.has_option('Main', 'nginx_status_url'):
            agentConfig['nginxStatusUrl'] = config.get('Main', 'nginx_status_url')

        if config.has_option('Main', 'plugin_directory'):
            agentConfig['pluginDirectory'] = config.get('Main', 'plugin_directory')

        if config.has_option('Main', 'rabbitmq_status_url'):
            agentConfig['rabbitMQStatusUrl'] = config.get('Main', 'rabbitmq_status_url')

        if config.has_option('Main', 'rabbitmq_user'):
            agentConfig['rabbitMQUser'] = config.get('Main', 'rabbitmq_user')

        if config.has_option('Main', 'rabbitmq_pass'):
            agentConfig['rabbitMQPass'] = config.get('Main', 'rabbitmq_pass')

        if config.has_option('Main', 'mongodb_server'):
            agentConfig['MongoDBServer'] = config.get('Main', 'mongodb_server')

        if config.has_option('Main', 'couchdb_server'):
            agentConfig['CouchDBServer'] = config.get('Main', 'couchdb_server')

        if config.has_option('Main', 'hudson_home'):
            agentConfig['hudson_home'] = config.get('Main', 'hudson_home')

        if config.has_option('Main', 'nagios_log'):
            agentConfig['nagios_log'] = config.get('Main', 'nagios_log')

        if config.has_option('Main', 'ganglia_host'):
            agentConfig['ganglia_host'] = config.get('Main', 'ganglia_host')

        if config.has_option('Main', 'ganglia_port'):
            agentConfig['ganglia_port'] = config.get('Main', 'ganglia_port')

        if config.has_option('datadog', 'ddforwarder_log'):
            agentConfig['has_datadog'] = True
            agentConfig['ddforwarder_log'] = config.get('datadog', 'ddforwarder_log')

        # Cassandra config
        if config.has_option('Main', 'cassandra_nodetool'):
            agentConfig['cassandra_nodetool'] = config.get('Main', 'cassandra_nodetool')
        if config.has_option('Main', 'cassandra_host'):
            agentConfig['cassandra_host'] = config.get('Main', 'cassandra_host')
        if config.has_option('Main', 'cassandra_nodetool'):
            agentConfig['cassandra_port'] = config.get('Main', 'cassandra_port')

        # Java config
        if config.has_option('Main', 'jvm_jmx_server'):
            agentConfig['JVMServer'] = config.get('Main', 'jvm_jmx_server')
        if config.has_option('Main', 'jvm_jmx_user'):
            agentConfig['JVMUser'] = config.get('Main', 'jvm_jmx_user')
        if config.has_option('Main', 'jvm_jmx_pass'):
            agentConfig['JVMPassword'] = config.get('Main', 'jvm_jmx_pass')
        if config.has_option('Main', 'jvm_jmx_name'):
            agentConfig['JVMName'] = config.get('Main', 'jvm_jmx_name')

        # Tomcat config
        if config.has_option('Main', 'tomcat_jmx_server'):
            agentConfig['TomcatServer'] = config.get('Main', 'tomcat_jmx_server')
        if config.has_option('Main', 'tomcat_jmx_user'):
            agentConfig['TomcatUser'] = config.get('Main', 'tomcat_jmx_user')
        if config.has_option('Main', 'tomcat_jmx_pass'):
            agentConfig['TomcatPassword'] = config.get('Main', 'tomcat_jmx_pass')

        # ActiveMQ config
        if config.has_option('Main', 'activemq_jmx_server'):
            agentConfig['ActiveMQServer'] = config.get('Main', 'activemq_jmx_server')
        if config.has_option('Main', 'activemq_jmx_user'):
            agentConfig['ActiveMQUser'] = config.get('Main', 'activemq_jmx_user')
        if config.has_option('Main', 'activemq_jmx_pass'):
            agentConfig['ActiveMQPassword'] = config.get('Main', 'activemq_jmx_pass')

        # Solr config
        if config.has_option('Main', 'solr_jmx_server'):
            agentConfig['SolrServer'] = config.get('Main', 'solr_jmx_server')
        if config.has_option('Main', 'solr_jmx_user'):
            agentConfig['SolrUser'] = config.get('Main', 'solr_jmx_user')
        if config.has_option('Main', 'solr_jmx_pass'):
            agentConfig['SolrPassword'] = config.get('Main', 'solr_jmx_pass')

        # Memcache config
        if config.has_option("Main", "memcache_server"):
            agentConfig["memcache_server"] = config.get("Main", "memcache_server")
        if config.has_option("Main", "memcache_port"):
            agentConfig["memcache_port"] = config.get("Main", "memcache_port")
        
        # Dogstream config
        if config.has_option("Main", "dogstream_log"):
            # Older version, single log support
            log_path = config.get("Main", "dogstream_log")
            if config.has_option("Main", "dogstream_line_parser"):
                agentConfig["dogstreams"] = ':'.join([log_path, config.get("Main", "dogstream_line_parser")])
            else:
                agentConfig["dogstreams"] = log_path
                
        elif config.has_option("Main", "dogstreams"):
            agentConfig["dogstreams"] = config.get("Main", "dogstreams")
        
        if config.has_option("Main", "nagios_perf_cfg"):
            agentConfig["nagiosPerfCfg"] = config.get("Main", "nagios_perf_cfg")

        if config.has_option('Main', 'cacti_mysql_server'):
            agentConfig['cacti_mysql_server'] = config.get('Main', 'cacti_mysql_server')
        if config.has_option('Main', 'cacti_mysql_user'):
            agentConfig['cacti_mysql_user'] = config.get('Main', 'cacti_mysql_user')
        if config.has_option('Main', 'cacti_mysql_pass'):
            agentConfig['cacti_mysql_pass'] = config.get('Main', 'cacti_mysql_pass')
        if config.has_option('Main', 'cacti_rrd_path'):
            agentConfig['cacti_rrd_path'] = config.get('Main', 'cacti_rrd_path')
        if config.has_option('Main', 'cacti_rrd_whitelist'):
            agentConfig['cacti_rrd_whitelist'] = config.get('Main', 'cacti_rrd_whitelist')

        # Varnish
        if config.has_option('Main', 'varnishstat'):
            agentConfig['varnishstat'] = config.get('Main', 'varnishstat')

    except ConfigParser.NoSectionError, e:
        sys.stderr.write('Config file not found or incorrectly formatted.\n')
        sys.exit(2)

    except ConfigParser.ParsingError, e:
        sys.stderr.write('Config file not found or incorrectly formatted.\n')
        sys.exit(2)

    except ConfigParser.NoOptionError, e:
        sys.stderr.write('There are some items missing from your config file, but nothing fatal [%s]' % e)

    if 'apacheStatusUrl' in agentConfig and agentConfig['apacheStatusUrl'] == None:
        sys.stderr.write('You must provide a config value for apache_status_url. If you do not wish to use Apache monitoring, leave it as its default value - http://www.example.com/server-status/?auto.\n')
        sys.exit(2)

    if 'nginxStatusUrl' in agentConfig and agentConfig['nginxStatusUrl'] == None:
        sys.stderr.write('You must provide a config value for nginx_status_url. If you do not wish to use Nginx monitoring, leave it as its default value - http://www.example.com/nginx_status.\n')
        sys.exit(2)

    if 'MySQLServer' in agentConfig and agentConfig['MySQLServer'] != '' and 'MySQLUser' in agentConfig and agentConfig['MySQLUser'] != '' and 'MySQLPass' in agentConfig:
        try:
            import MySQLdb
        except ImportError:
            sys.stderr.write('You have configured MySQL for monitoring, but the MySQLdb module is not installed. For more info, see: http://help.datadoghq.com.\n')
            sys.exit(2)

    if 'MongoDBServer' in agentConfig and agentConfig['MongoDBServer'] != '':
        try:
            import pymongo
        except ImportError:
            sys.stderr.write('You have configured MongoDB for monitoring, but the pymongo module is not installed.\n')
            sys.exit(2)

    return agentConfig

def get_system_stats():
    systemStats = {
        'machine': platform.machine(),
        'platform': sys.platform,
        'processor': platform.processor(),
        'pythonV': platform.python_version()
    }

    if sys.platform == 'linux2':
        grep = subprocess.Popen(['grep', 'model name', '/proc/cpuinfo'], stdout=subprocess.PIPE, close_fds=True)
        wc = subprocess.Popen(['wc', '-l'], stdin=grep.stdout, stdout=subprocess.PIPE, close_fds=True)
        systemStats['cpuCores'] = int(wc.communicate()[0])

    if sys.platform == 'darwin':
        systemStats['cpuCores'] = int(subprocess.Popen(['sysctl', 'hw.ncpu'], stdout=subprocess.PIPE, close_fds=True).communicate()[0].split(': ')[1])

    if sys.platform == 'linux2':
        systemStats['nixV'] = platform.dist()

    elif sys.platform == 'darwin':
        systemStats['macV'] = platform.mac_ver()

    elif sys.platform.find('freebsd') != -1:
        version = platform.uname()[2]
        systemStats['fbsdV'] = ('freebsd', version, '') # no codename for FreeBSD

    return systemStats<|MERGE_RESOLUTION|>--- conflicted
+++ resolved
@@ -26,11 +26,7 @@
     return options, args
 
 def get_version():
-<<<<<<< HEAD
-    return "2.2.18"
-=======
     return "2.2.19"
->>>>>>> 9fb0790a
 
 def skip_leading_wsp(f):
     "Works on a file, returns a file-like object"
